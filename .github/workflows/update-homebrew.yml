name: Update Homebrew Formula

on:
  release:
    types: [published]
  workflow_dispatch:
    inputs:
      version:
        description: 'Version to update formula for (e.g., 0.1.3)'
        required: true
        default: '0.1.3'
<<<<<<< HEAD
=======

permissions:
  contents: write  # Allow pushing commits back to the repository
>>>>>>> 1d93c1d5

jobs:
  update-homebrew-formula:
    name: Update Homebrew Formula
    runs-on: ubuntu-latest
    steps:
      - name: Checkout
        uses: actions/checkout@v4
        with:
          token: ${{ secrets.GITHUB_TOKEN }}

      - name: Get version
        id: version
        run: |
          if [ "${{ github.event_name }}" = "workflow_dispatch" ]; then
            echo "version=${{ github.event.inputs.version }}" >> $GITHUB_OUTPUT
          else
            # For release events, extract from tag
            echo "version=${GITHUB_REF#refs/tags/v}" >> $GITHUB_OUTPUT
          fi

      - name: Download macOS artifacts (if they exist)
        id: download
        continue-on-error: true
<<<<<<< HEAD
        run: |
          VERSION="${{ steps.version.outputs.version }}"
          mkdir -p dist
          
          echo "🔍 Attempting to download macOS binaries for v$VERSION..."
          
          # Try to download the release artifacts
          base="https://github.com/${{ github.repository }}/releases/download/v$VERSION"
          
          if curl -fLso dist/intel.tar.gz "$base/kurpod-v$VERSION-darwin-intel.tar.gz"; then
            echo "✅ Downloaded Intel macOS binary"
          else
            echo "❌ Intel macOS binary not found - this is expected for manual testing"
            echo "download_success=false" >> $GITHUB_OUTPUT
            exit 0
          fi
          
          if curl -fLso dist/arm.tar.gz "$base/kurpod-v$VERSION-darwin-apple-silicon.tar.gz"; then
            echo "✅ Downloaded Apple Silicon macOS binary"
            echo "download_success=true" >> $GITHUB_OUTPUT
          else
            echo "❌ Apple Silicon macOS binary not found - this is expected for manual testing"
            echo "download_success=false" >> $GITHUB_OUTPUT
          fi

      - name: Calculate checksums or use placeholders
        id: checksums
        run: |
          if [ "${{ steps.download.outputs.download_success }}" = "true" ]; then
            echo "📊 Calculating real checksums..."
            intel_sha=$(sha256sum dist/intel.tar.gz | cut -d' ' -f1)
            arm_sha=$(sha256sum dist/arm.tar.gz | cut -d' ' -f1)
            echo "intel_sha=$intel_sha" >> $GITHUB_OUTPUT
            echo "arm_sha=$arm_sha" >> $GITHUB_OUTPUT
            echo "using_real_checksums=true" >> $GITHUB_OUTPUT
          else
            echo "⚠️  Using placeholder checksums (for testing)"
            echo "intel_sha=INTEL_SHA256_PLACEHOLDER" >> $GITHUB_OUTPUT
            echo "arm_sha=ARM_SHA256_PLACEHOLDER" >> $GITHUB_OUTPUT
            echo "using_real_checksums=false" >> $GITHUB_OUTPUT
          fi

      - name: Update formula
        run: |
          VERSION="${{ steps.version.outputs.version }}"
          INTEL_SHA="${{ steps.checksums.outputs.intel_sha }}"
          ARM_SHA="${{ steps.checksums.outputs.arm_sha }}"
          
          echo "🔧 Updating Formula/kurpod.rb..."
          echo "   Version: $VERSION"
          echo "   Intel SHA: $INTEL_SHA"
          echo "   ARM SHA: $ARM_SHA"
          
=======
        run: |
          VERSION="${{ steps.version.outputs.version }}"
          
          echo "🔍 Fetching SHA256 checksums from GitHub release assets for v$VERSION..."
          
          # Use GitHub API to get release info and extract SHA256 from asset details
          RELEASE_API="https://api.github.com/repos/${{ github.repository }}/releases/tags/v$VERSION"
          
          if curl -fsSL "$RELEASE_API" | jq -e '.assets' > /dev/null 2>&1; then
            echo "✅ Found GitHub release v$VERSION"
            
            # Get the SHA256 from the asset download URL headers (GitHub provides it)
            intel_url="https://github.com/${{ github.repository }}/releases/download/v$VERSION/kurpod-v$VERSION-darwin-intel.tar.gz"
            arm_url="https://github.com/${{ github.repository }}/releases/download/v$VERSION/kurpod-v$VERSION-darwin-apple-silicon.tar.gz"
            
            # Download and calculate checksums (most reliable method)
            mkdir -p dist
            if curl -fLso dist/intel.tar.gz "$intel_url" && curl -fLso dist/arm.tar.gz "$arm_url"; then
              echo "✅ Downloaded both macOS binaries"
              echo "download_success=true" >> $GITHUB_OUTPUT
            else
              echo "❌ Failed to download binaries - this is expected for manual testing"
              echo "download_success=false" >> $GITHUB_OUTPUT
            fi
          else
            echo "❌ GitHub release v$VERSION not found - this is expected for manual testing"
            echo "download_success=false" >> $GITHUB_OUTPUT
          fi

      - name: Calculate checksums or use placeholders
        id: checksums
        run: |
          if [ "${{ steps.download.outputs.download_success }}" = "true" ]; then
            echo "📊 Calculating real checksums..."
            intel_sha=$(sha256sum dist/intel.tar.gz | cut -d' ' -f1)
            arm_sha=$(sha256sum dist/arm.tar.gz | cut -d' ' -f1)
            echo "intel_sha=$intel_sha" >> $GITHUB_OUTPUT
            echo "arm_sha=$arm_sha" >> $GITHUB_OUTPUT
            echo "using_real_checksums=true" >> $GITHUB_OUTPUT
          else
            echo "⚠️  Using placeholder checksums (for testing)"
            echo "intel_sha=INTEL_SHA256_PLACEHOLDER" >> $GITHUB_OUTPUT
            echo "arm_sha=ARM_SHA256_PLACEHOLDER" >> $GITHUB_OUTPUT
            echo "using_real_checksums=false" >> $GITHUB_OUTPUT
          fi

      - name: Update formula
        run: |
          VERSION="${{ steps.version.outputs.version }}"
          INTEL_SHA="${{ steps.checksums.outputs.intel_sha }}"
          ARM_SHA="${{ steps.checksums.outputs.arm_sha }}"
          
          echo "🔧 Updating Formula/kurpod.rb..."
          echo "   Version: $VERSION"
          echo "   Intel SHA: $INTEL_SHA"
          echo "   ARM SHA: $ARM_SHA"
          
>>>>>>> 1d93c1d5
          # Update the formula
          sed -i "s/version \".*\"/version \"$VERSION\"/" Formula/kurpod.rb
          sed -i "s/INTEL_SHA256_PLACEHOLDER/$INTEL_SHA/" Formula/kurpod.rb
          sed -i "s/ARM_SHA256_PLACEHOLDER/$ARM_SHA/" Formula/kurpod.rb
          
          echo "✅ Formula updated"

      - name: Show changes
        run: |
          echo "📋 Changes made to Formula/kurpod.rb:"
          git diff Formula/kurpod.rb || echo "No changes detected"

      - name: Commit updated formula
        run: |
          VERSION="${{ steps.version.outputs.version }}"
          USING_REAL="${{ steps.checksums.outputs.using_real_checksums }}"
          
          # Configure git
          git config user.name "github-actions[bot]"
          git config user.email "github-actions[bot]@users.noreply.github.com"
          
          # Check if there are changes to commit
          git add Formula/kurpod.rb
          if git diff --staged --quiet; then
            echo "ℹ️  No changes to commit"
          else
            if [ "$USING_REAL" = "true" ]; then
              git commit -m "homebrew: bump formula to v$VERSION"
              git push origin main
              echo "✅ Committed and pushed changes to main branch"
            else
              echo "⚠️  Would commit (dry run - using placeholder checksums):"
              git diff --staged
              echo ""
              echo "💡 To actually commit, re-run with a version that has published releases"
            fi
          fi

      - name: Summary
        run: |
          VERSION="${{ steps.version.outputs.version }}"
          USING_REAL="${{ steps.checksums.outputs.using_real_checksums }}"
          
          if [ "$USING_REAL" = "true" ]; then
            cat << EOF
          ## 🍺 Homebrew Formula Updated Successfully
          
          **Version**: v$VERSION  
          **Status**: ✅ Real checksums calculated and committed
          
          **Users can now install/upgrade with:**
          \`\`\`bash
          brew tap srv1n/kurpod https://github.com/srv1n/kurpod.git
          brew install kurpod
          # or: brew upgrade kurpod
          \`\`\`
          EOF
          else
            cat << EOF
          ## 🧪 Homebrew Formula Test Run
          
          **Version**: v$VERSION  
          **Status**: ⚠️ Test run with placeholder checksums (no commit made)
          
          **To complete the update:**
          1. Ensure v$VERSION has published macOS release assets
          2. Re-run this workflow or wait for the next release
          EOF
          fi<|MERGE_RESOLUTION|>--- conflicted
+++ resolved
@@ -9,12 +9,9 @@
         description: 'Version to update formula for (e.g., 0.1.3)'
         required: true
         default: '0.1.3'
-<<<<<<< HEAD
-=======
 
 permissions:
   contents: write  # Allow pushing commits back to the repository
->>>>>>> 1d93c1d5
 
 jobs:
   update-homebrew-formula:
@@ -39,61 +36,6 @@
       - name: Download macOS artifacts (if they exist)
         id: download
         continue-on-error: true
-<<<<<<< HEAD
-        run: |
-          VERSION="${{ steps.version.outputs.version }}"
-          mkdir -p dist
-          
-          echo "🔍 Attempting to download macOS binaries for v$VERSION..."
-          
-          # Try to download the release artifacts
-          base="https://github.com/${{ github.repository }}/releases/download/v$VERSION"
-          
-          if curl -fLso dist/intel.tar.gz "$base/kurpod-v$VERSION-darwin-intel.tar.gz"; then
-            echo "✅ Downloaded Intel macOS binary"
-          else
-            echo "❌ Intel macOS binary not found - this is expected for manual testing"
-            echo "download_success=false" >> $GITHUB_OUTPUT
-            exit 0
-          fi
-          
-          if curl -fLso dist/arm.tar.gz "$base/kurpod-v$VERSION-darwin-apple-silicon.tar.gz"; then
-            echo "✅ Downloaded Apple Silicon macOS binary"
-            echo "download_success=true" >> $GITHUB_OUTPUT
-          else
-            echo "❌ Apple Silicon macOS binary not found - this is expected for manual testing"
-            echo "download_success=false" >> $GITHUB_OUTPUT
-          fi
-
-      - name: Calculate checksums or use placeholders
-        id: checksums
-        run: |
-          if [ "${{ steps.download.outputs.download_success }}" = "true" ]; then
-            echo "📊 Calculating real checksums..."
-            intel_sha=$(sha256sum dist/intel.tar.gz | cut -d' ' -f1)
-            arm_sha=$(sha256sum dist/arm.tar.gz | cut -d' ' -f1)
-            echo "intel_sha=$intel_sha" >> $GITHUB_OUTPUT
-            echo "arm_sha=$arm_sha" >> $GITHUB_OUTPUT
-            echo "using_real_checksums=true" >> $GITHUB_OUTPUT
-          else
-            echo "⚠️  Using placeholder checksums (for testing)"
-            echo "intel_sha=INTEL_SHA256_PLACEHOLDER" >> $GITHUB_OUTPUT
-            echo "arm_sha=ARM_SHA256_PLACEHOLDER" >> $GITHUB_OUTPUT
-            echo "using_real_checksums=false" >> $GITHUB_OUTPUT
-          fi
-
-      - name: Update formula
-        run: |
-          VERSION="${{ steps.version.outputs.version }}"
-          INTEL_SHA="${{ steps.checksums.outputs.intel_sha }}"
-          ARM_SHA="${{ steps.checksums.outputs.arm_sha }}"
-          
-          echo "🔧 Updating Formula/kurpod.rb..."
-          echo "   Version: $VERSION"
-          echo "   Intel SHA: $INTEL_SHA"
-          echo "   ARM SHA: $ARM_SHA"
-          
-=======
         run: |
           VERSION="${{ steps.version.outputs.version }}"
           
@@ -151,7 +93,6 @@
           echo "   Intel SHA: $INTEL_SHA"
           echo "   ARM SHA: $ARM_SHA"
           
->>>>>>> 1d93c1d5
           # Update the formula
           sed -i "s/version \".*\"/version \"$VERSION\"/" Formula/kurpod.rb
           sed -i "s/INTEL_SHA256_PLACEHOLDER/$INTEL_SHA/" Formula/kurpod.rb
