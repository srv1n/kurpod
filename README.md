--- conflicted
+++ resolved
@@ -15,30 +15,9 @@
 - Name it `work_report.pdf` - appears to be a document  
 - Name it `music_playlist.m3u` - seems like a music file
 
-**Important**: This is filename disguise, not true file format mimicry. Technical inspection (`file` command) will show it's encrypted data. But for everyday privacy i.e shared computers, cloud storage, basic inspection the innocent filename provides excellent camouflage. 
+**Important**: This is filename disguise, not true file format mimicry. Technical inspection (`file` command) will show it's encrypted data. But for everyday privacy i.e shared computers, cloud storage, basic inspection the innocent filename provides excellent camouflage. True steganography is planned in the future. 
 
 The real magic is the **dual-volume encryption** that lets you hide a second encrypted space inside the same file.
-
-**🆕 NEW: Steganography Support (PNG · PDF · JPEG)**
-**🆕 NEW: Steganography Support (PNG · PDF · JPEG · MP4)**
-
-**🆕 NOW WITH MP4 SUPPORT!** *(experimental)*
-
-KURPOD can now **hide your encrypted blob _inside PNG, PDF, JPEG and MP4 video files_**. Open the carrier in any viewer/player and it behaves like a normal media file — but unlock it with KURPOD and your encrypted volumes appear.
-
-• **PNG / PDF** – guideline: keep payloads below ~100 MB (purely for stealth – technically unlimited).
-• **JPEG** – ~6.5 MB per file (format restriction).
-• **MP4 video** – up to ~4 GB (limited only by the 32-bit MP4 box size field).  Very large payloads work, but the resulting file size may draw attention – use with discretion.
-
-> Steganography is brand-new code – great for demos & light use, but please **treat it as beta** until it has more mileage.
-
-### Using it from the UI (30-second guide)
-1. **Create blob** → click **New Blob**.  
-2. Tick **"Use steganography (hide blob in image / PDF / JPEG / MP4)"**.  
-3. Pick a **carrier file** (PNG, PDF, JPEG or MP4).  
-4. Choose your two passwords (decoy + hidden) and **Create**.
-
-That's it – the resulting carrier file still opens/plays like normal, yet KURPOD can unlock it.
 
 ## The Hidden Compartment Trick
 
@@ -98,8 +77,6 @@
 # Access at http://localhost:3000
 # → Need a different port or storage location? See the
 #   "🔧 Configuration & Usage" section below for all flags.
-<<<<<<< HEAD
-=======
 ```
 
 **Troubleshooting Homebrew Cache Issues:**
@@ -112,7 +89,6 @@
 brew cleanup -s               # Clear all caches
 brew uninstall kurpod        # Remove old version
 brew install kurpod          # Fresh install
->>>>>>> 1d93c1d5
 ```
 
 **Uninstall:**
@@ -133,11 +109,6 @@
 docker run -p 3000:3000 -v ./data:/app/data ghcr.io/srv1n/kurpod-server:latest
 
 # Open browser to http://localhost:3000
-#
-# Need a single-blob file, custom port, or other options?
-# Simply append any flags after the image name, e.g.:
-#   docker run … ghcr.io/srv1n/kurpod:latest --blob /app/data/storage.blob
-# For the full list of flags see "🔧 Configuration & Usage" below.
 ```
 
 **Cleanup:**
@@ -265,30 +236,23 @@
 
 ## 🔧 Configuration & Usage
 
-### Command-Line Options
+### Command Line Options
 ```bash
 # Basic usage (uses ./blobs directory)
-kurpod_server
-
-# Specify custom blob file (single-blob mode)
-# Alias: --single
+./kurpod_server
+
+# Specify custom blob file
 ./kurpod_server --blob /secure/path/storage.blob
-
-# Specify directory containing multiple blob files (directory mode)
-./kurpod_server --dir /opt/kurpod/blobs
 
 # Custom port
 ./kurpod_server --port 8080
 
+# Custom data directory
+./kurpod_server --data-dir /opt/kurpod/data
+
 # Show all options
 ./kurpod_server --help
 ```
-
-# Environment variable alternatives (useful for Docker/Compose)
-# BLOB_FILE and BLOB_DIR map to the same modes as above – set only one.
-BLOB_FILE=/secure/path/storage.blob kurpod_server
-BLOB_DIR=/opt/kurpod/blobs        kurpod_server
-
 ---
 
 ## Performance & Sizing
